import React, { memo, useEffect, useReducer, useRef } from 'react';
import PropTypes from 'prop-types';
import { get, isEmpty, omit, set, upperFirst } from 'lodash';
import { FormattedMessage } from 'react-intl';
import { Link, Redirect } from 'react-router-dom';
<<<<<<< HEAD
import { Button } from '@buffetjs/core';
import {
  auth,
  getQueryParameters,
  getYupInnerErrors,
  request,
} from 'strapi-helper-plugin';
=======
import { auth, Button, getQueryParameters, getYupInnerErrors, request } from 'strapi-helper-plugin';
>>>>>>> 5e8069cc
import NavTopRightWrapper from '../../components/NavTopRightWrapper';
import LogoStrapi from '../../assets/images/logo_strapi.png';
import PageTitle from '../../components/PageTitle';
import LocaleToggle from '../LocaleToggle';
import Wrapper from './Wrapper';
import Input from './Input';
import forms from './forms';
import reducer, { initialState } from './reducer';
import formatErrorFromRequest from './utils/formatErrorFromRequest';

const AuthPage = ({
  hasAdminUser,
  location: { search },
  match: {
    params: { authType },
  },
}) => {
  const [reducerState, dispatch] = useReducer(reducer, initialState);
  const codeRef = useRef();
  const abortController = new AbortController();

  const { signal } = abortController;
  codeRef.current = getQueryParameters(search, 'code');
  useEffect(() => {
    // Set the reset code provided by the url
    if (authType === 'reset-password') {
      dispatch({
        type: 'ON_CHANGE',
        keys: ['code'],
        value: codeRef.current,
      });
    } else {
      // Clean reducer upon navigation
      dispatch({
        type: 'RESET_PROPS',
      });
    }

    return () => {
      abortController.abort();
    };
    // eslint-disable-next-line react-hooks/exhaustive-deps
  }, [authType, codeRef]);
  const { didCheckErrors, errors, modifiedData, submitSuccess, userEmail } = reducerState.toJS();
  const handleChange = ({ target: { name, value } }) => {
    dispatch({
      type: 'ON_CHANGE',
      keys: name.split('.'),
      value,
    });
  };

  const handleSubmit = async e => {
    e.preventDefault();
    const schema = forms[authType].schema;
    let formErrors = {};

    try {
      await schema.validate(modifiedData, { abortEarly: false });

      try {
        if (modifiedData.news === true) {
          await request('https://analytics.strapi.io/register', {
            method: 'POST',
            body: omit(modifiedData, ['password', 'confirmPassword']),
            signal,
          });
        }
      } catch (err) {
        // Do nothing
      }

      try {
        const requestEndPoint = forms[authType].endPoint;
        const requestURL = `/admin/auth/${requestEndPoint}`;
        const body = omit(modifiedData, 'news');

        if (authType === 'forgot-password') {
          set(body, 'url', `${strapi.remoteURL}/auth/reset-password`);
        }

        const { jwt, user, ok } = await request(requestURL, {
          method: 'POST',
          body,
          signal,
        });

        if (authType === 'forgot-password' && ok === true) {
          dispatch({
            type: 'SUBMIT_SUCCESS',
            email: modifiedData.email,
          });
        } else {
          auth.setToken(jwt, modifiedData.rememberMe);
          auth.setUserInfo(user, modifiedData.rememberMe);
        }
      } catch (err) {
        const formattedError = formatErrorFromRequest(err);

        if (authType === 'login') {
          formErrors = {
            global: formattedError,
            identifier: formattedError,
            password: formattedError,
          };
        } else if (authType === 'forgot-password') {
          formErrors = { email: formattedError[0] };
        } else {
          strapi.notification.error(get(formattedError, '0.id', 'notification.error'));
        }
      }
    } catch (err) {
      formErrors = getYupInnerErrors(err);
    }

    dispatch({
      type: 'SET_ERRORS',
      formErrors,
    });
  };

  // Redirect the user to the login page if the endpoint does not exist
  if (!Object.keys(forms).includes(authType)) {
    return <Redirect to="/" />;
  }

  // Redirect the user to the homepage if he is logged in
  if (auth.getToken()) {
    return <Redirect to="/" />;
  }

  if (!hasAdminUser && authType !== 'register') {
    return <Redirect to="/auth/register" />;
  }

  // Prevent the user from registering to the admin
  if (hasAdminUser && authType === 'register') {
    return <Redirect to="/auth/login" />;
  }

  const globalError = get(errors, 'global.0.id', '');
  const shouldShowFormErrors = !isEmpty(globalError);

  return (
    <>
      <PageTitle title={upperFirst(authType)} />
      <Wrapper authType={authType} withSuccessBorder={submitSuccess}>
        <NavTopRightWrapper>
          <LocaleToggle isLogged className="localeDropdownMenuNotLogged" />
        </NavTopRightWrapper>
        <div className="wrapper">
          <div className="headerContainer">
            {authType === 'register' ? (
              <FormattedMessage id="Auth.form.header.register" />
            ) : (
              <img src={LogoStrapi} alt="strapi-logo" />
            )}
          </div>
          <div className="headerDescription">
            {authType === 'register' && <FormattedMessage id="Auth.header.register.description" />}
          </div>
          {/* TODO Forgot success style */}
          <div className="formContainer bordered">
            <form onSubmit={handleSubmit}>
              <div className="container-fluid">
                {shouldShowFormErrors && (
                  <div className="errorsContainer">
                    <FormattedMessage id={globalError} />
                  </div>
                )}
                <div className="row" style={{ textAlign: 'start' }}>
                  {submitSuccess && (
                    <div className="forgotSuccess">
                      <FormattedMessage id="Auth.form.forgot-password.email.label.success" />
                      <br />
                      <p>{userEmail}</p>
                    </div>
                  )}
                  {!submitSuccess &&
                    forms[authType].inputs.map((row, index) => {
                      return row.map(input => {
                        return (
                          <Input
                            {...input}
                            autoFocus={index === 0}
                            didCheckErrors={didCheckErrors}
                            errors={errors}
                            key={input.name}
                            noErrorsDescription={shouldShowFormErrors}
                            onChange={handleChange}
                            value={modifiedData[input.name]}
                          />
                        );
                      });
                    })}
                  <div
                    className={`${
                      authType === 'login' ? 'col-6 loginButton' : 'col-12 buttonContainer'
                    }`}
                  >
                    <Button
                      color="primary"
                      className={submitSuccess ? 'buttonForgotSuccess' : ''}
                      type="submit"
                      style={authType === 'login' ? {} : { width: '100%' }}
                    >
                      <FormattedMessage
                        id={`Auth.form.button.${
                          submitSuccess ? 'forgot-password.success' : authType
                        }`}
                      />
                    </Button>
                  </div>
                </div>
              </div>
            </form>
          </div>
          <div className="linkContainer">
            {authType !== 'register' && authType !== 'reset-password' && (
              <Link to={`/auth/${authType === 'login' ? 'forgot-password' : 'login'}`}>
                <FormattedMessage
                  id={`Auth.link.${authType === 'login' ? 'forgot-password' : 'ready'}`}
                />
              </Link>
            )}
          </div>
          {authType === 'register' && (
            <div className="logoContainer">
              <img src={LogoStrapi} alt="strapi-logo" />
            </div>
          )}
        </div>
      </Wrapper>
    </>
  );
};

AuthPage.propTypes = {
  hasAdminUser: PropTypes.bool.isRequired,
  location: PropTypes.shape({
    search: PropTypes.string.isRequired,
  }).isRequired,
  match: PropTypes.shape({
    params: PropTypes.shape({
      authType: PropTypes.string,
    }).isRequired,
  }).isRequired,
};

export default memo(AuthPage);<|MERGE_RESOLUTION|>--- conflicted
+++ resolved
@@ -3,17 +3,8 @@
 import { get, isEmpty, omit, set, upperFirst } from 'lodash';
 import { FormattedMessage } from 'react-intl';
 import { Link, Redirect } from 'react-router-dom';
-<<<<<<< HEAD
 import { Button } from '@buffetjs/core';
-import {
-  auth,
-  getQueryParameters,
-  getYupInnerErrors,
-  request,
-} from 'strapi-helper-plugin';
-=======
-import { auth, Button, getQueryParameters, getYupInnerErrors, request } from 'strapi-helper-plugin';
->>>>>>> 5e8069cc
+import { auth, getQueryParameters, getYupInnerErrors, request } from 'strapi-helper-plugin';
 import NavTopRightWrapper from '../../components/NavTopRightWrapper';
 import LogoStrapi from '../../assets/images/logo_strapi.png';
 import PageTitle from '../../components/PageTitle';
