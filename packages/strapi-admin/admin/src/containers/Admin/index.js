--- conflicted
+++ resolved
@@ -186,11 +186,7 @@
                   render={this.renderMarketPlace}
                   exact
                 />
-<<<<<<< HEAD
                 <Route path="/settings" render={this.renderSettings} />
-                <Route path="/configuration" component={ComingSoonPage} exact />
-=======
->>>>>>> 15c7f410
                 <Route key="7" path="" component={NotFoundPage} />
                 <Route key="8" path="404" component={NotFoundPage} />
               </Switch>
