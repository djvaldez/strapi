import React from 'react';
import { shallow } from 'enzyme';

import { OverlayBlocker } from 'strapi-helper-plugin';
import {
  disableGlobalOverlayBlocker,
  enableGlobalOverlayBlocker,
  updatePlugin,
} from '../../App/actions';

import { Admin, mapDispatchToProps } from '../index';
import { setAppError } from '../actions';

describe('<Admin />', () => {
  let props;

  beforeEach(() => {
    props = {
      admin: {
        appError: false,
      },
      disableGlobalOverlayBlocker: jest.fn(),
      emitEvent: jest.fn(),
      enableGlobalOverlayBlocker: jest.fn(),
      global: {
        autoReload: false,
        blockApp: false,
        currentEnvironment: 'development',
        hasAdminUser: false,
        hasUserPlugin: true,
        isLoading: true,
        overlayBlockerData: null,
        plugins: {},
        showGlobalAppBlocker: true,
        strapiVersion: '3',
        uuid: false,
      },
      intl: {
        formatMessage: jest.fn(),
      },
      location: {},
      setAppError: jest.fn(),
      showGlobalAppBlocker: jest.fn(),
      updatePlugin: jest.fn(),
    };
  });

  it('should not crash', () => {
    shallow(<Admin {...props} />);
  });

  describe('render', () => {
    it('should display the OverlayBlocker if blockApp and showGlobalOverlayBlocker are true', () => {
      const globalProps = Object.assign(props.global, {
        blockApp: true,
        isAppLoading: false,
      });
      props.admin.isLoading = false;
      const renderedComponent = shallow(<Admin {...props} {...globalProps} />);

      expect(renderedComponent.find(OverlayBlocker)).toHaveLength(1);
    });
  });

  describe('HasApluginNotReady instance', () => {
    it('should return true if a plugin is not ready', () => {
      props.global.plugins = {
        test: { isReady: true, initializer: () => null, id: 'test' },
        other: { isReady: false, initializer: () => null, id: 'other' },
      };

      const wrapper = shallow(<Admin {...props} />);
      const { hasApluginNotReady } = wrapper.instance();

      expect(hasApluginNotReady(props)).toBeTruthy();
    });

    it('should return false if all plugins are ready', () => {
      props.global.plugins = {
        test: { isReady: true },
        other: { isReady: true },
      };

      const wrapper = shallow(<Admin {...props} />);
      const { hasApluginNotReady } = wrapper.instance();

      expect(hasApluginNotReady(props)).toBeFalsy();
    });
  });

  describe('renderRoute instance', () => {
    it('should render the routes', () => {
      const renderedComponent = shallow(<Admin {...props} />);
      const { renderRoute } = renderedComponent.instance();
      const Compo = () => <div>compo</div>;

<<<<<<< HEAD
      expect(renderRoute({}, () => null)).not.toBeNull();
=======
      expect(renderRoute({}, Compo)).not.toBeNull();
>>>>>>> 349b28c2
    });
  });

  describe('renderInitializers', () => {
    it('should render the plugins initializer components', () => {
      const Initializer = () => <div>Initializer</div>;

      props.admin.isLoading = false;
      props.global.plugins = {
        test: {
          initializer: Initializer,
          isReady: false,
          id: 'test',
        },
      };

      const wrapper = shallow(<Admin {...props} />);

      expect(wrapper.find(Initializer)).toHaveLength(1);
    });
  });

  describe('renderPluginDispatcher instance', () => {
    it('should return the pluginDispatcher component', () => {
      const renderedComponent = shallow(<Admin {...props} />);
      const { renderPluginDispatcher } = renderedComponent.instance();

      expect(renderPluginDispatcher()).not.toBeNull();
    });
  });
});

describe('<Admin />, mapDispatchToProps', () => {
  describe('disableGlobalOverlayBlocker', () => {
    it('should be injected', () => {
      const dispatch = jest.fn();
      const result = mapDispatchToProps(dispatch);

      expect(result.disableGlobalOverlayBlocker).toBeDefined();
    });

    it('should dispatch the disableGlobalOverlayBlocker action when called', () => {
      const dispatch = jest.fn();
      const result = mapDispatchToProps(dispatch);
      result.disableGlobalOverlayBlocker();

      expect(dispatch).toHaveBeenCalledWith(disableGlobalOverlayBlocker());
    });
  });

  describe('enableGlobalOverlayBlocker', () => {
    it('should be injected', () => {
      const dispatch = jest.fn();
      const result = mapDispatchToProps(dispatch);

      expect(result.enableGlobalOverlayBlocker).toBeDefined();
    });

    it('should dispatch the enableGlobalOverlayBlocker action when called', () => {
      const dispatch = jest.fn();
      const result = mapDispatchToProps(dispatch);
      result.enableGlobalOverlayBlocker();

      expect(dispatch).toHaveBeenCalledWith(enableGlobalOverlayBlocker());
    });
  });

  describe('setAppError', () => {
    it('should be injected', () => {
      const dispatch = jest.fn();
      const result = mapDispatchToProps(dispatch);

      expect(result.setAppError).toBeDefined();
    });

    it('should dispatch the setAppError action when called', () => {
      const dispatch = jest.fn();
      const result = mapDispatchToProps(dispatch);
      result.setAppError();

      expect(dispatch).toHaveBeenCalledWith(setAppError());
    });
  });

  describe('updatePlugin', () => {
    it('should be injected', () => {
      const dispatch = jest.fn();
      const result = mapDispatchToProps(dispatch);

      expect(result.updatePlugin).toBeDefined();
    });

    it('should dispatch the updatePlugin action when called', () => {
      const dispatch = jest.fn();
      const result = mapDispatchToProps(dispatch);
      result.updatePlugin();

      expect(dispatch).toHaveBeenCalledWith(updatePlugin());
    });
  });
});<|MERGE_RESOLUTION|>--- conflicted
+++ resolved
@@ -94,11 +94,7 @@
       const { renderRoute } = renderedComponent.instance();
       const Compo = () => <div>compo</div>;
 
-<<<<<<< HEAD
-      expect(renderRoute({}, () => null)).not.toBeNull();
-=======
       expect(renderRoute({}, Compo)).not.toBeNull();
->>>>>>> 349b28c2
     });
   });
 
