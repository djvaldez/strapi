/**
 *
 * Logout
 *
 */

/* eslint-disable */
import React, { useState } from 'react';
import { FormattedMessage } from 'react-intl';
import { withRouter } from 'react-router-dom';
import { get } from 'lodash';
import { FontAwesomeIcon } from '@fortawesome/react-fontawesome';
import { ButtonDropdown, DropdownItem, DropdownMenu, DropdownToggle } from 'reactstrap';
import { auth } from 'strapi-helper-plugin';
import Wrapper from './components';

const Logout = ({ history: { push } }) => {
  const [isOpen, setIsOpen] = useState(false);
  const toggle = () => setIsOpen(prev => !prev);
  const handleGoTo = () => {
    const id = get(auth.getUserInfo(), 'id');

    push({
<<<<<<< HEAD
      pathname: `/plugins/content-manager/strapi::administrator/${id}`,
      search: '?redirectUrl=/plugins/content-manager/strapi::administrator',
=======
      pathname: `/plugins/content-manager/collectionType/strapi::administrator/${id}`,
      search:
        '?redirectUrl=/plugins/content-manager/collectionType/strapi::administrator/&_page=0&_limit=0&_sort=id',
>>>>>>> b3e18e1d
    });
  };
  const handleGoToAdministrator = () => {
    push({
      pathname: '/plugins/content-manager/collectionType/strapi::administrator',
    });
  };
  const handleLogout = () => {
    auth.clearAppStorage();
    push('/auth/login');
  };

  return (
    <Wrapper>
      <ButtonDropdown isOpen={isOpen} toggle={toggle}>
        <DropdownToggle>
          {get(auth.getUserInfo(), 'username')}
          <FontAwesomeIcon icon="caret-down" />
        </DropdownToggle>
        <DropdownMenu className="dropDownContent">
          <DropdownItem onClick={handleGoTo} className="item">
            <FormattedMessage id="app.components.Logout.profile" />
          </DropdownItem>
          <DropdownItem onClick={handleGoToAdministrator} className="item">
            <FormattedMessage id="app.components.Logout.admin" />
          </DropdownItem>
          <DropdownItem onClick={handleLogout}>
            <FormattedMessage id="app.components.Logout.logout" />
            <FontAwesomeIcon icon="sign-out-alt" />
          </DropdownItem>
        </DropdownMenu>
      </ButtonDropdown>
    </Wrapper>
  );
};

export default withRouter(Logout);<|MERGE_RESOLUTION|>--- conflicted
+++ resolved
@@ -21,14 +21,8 @@
     const id = get(auth.getUserInfo(), 'id');
 
     push({
-<<<<<<< HEAD
-      pathname: `/plugins/content-manager/strapi::administrator/${id}`,
+      pathname: `/plugins/content-manager/collectionType/strapi::administrator/${id}`,
       search: '?redirectUrl=/plugins/content-manager/strapi::administrator',
-=======
-      pathname: `/plugins/content-manager/collectionType/strapi::administrator/${id}`,
-      search:
-        '?redirectUrl=/plugins/content-manager/collectionType/strapi::administrator/&_page=0&_limit=0&_sort=id',
->>>>>>> b3e18e1d
     });
   };
   const handleGoToAdministrator = () => {
