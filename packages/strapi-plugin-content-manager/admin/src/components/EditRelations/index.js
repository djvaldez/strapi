/**
 *
 * EditRelations
 *
 */

import React from 'react';
import PropTypes from 'prop-types';
import { get } from 'lodash';

// Components.
import SelectOne from 'components/SelectOne';
import SelectMany from 'components/SelectMany';

import styles from './styles.scss';

function EditRelations(props) {
  return (
    <div className={styles.editFormRelations}>
<<<<<<< HEAD
      <FormattedMessage id="content-manager.EditRelations.title">
        {(message) => <h3>{message}</h3>}
      </FormattedMessage>
      {props.displayedRelations.map(relationName => {
        const relation = get(props.schema, ['relations', relationName], {});
        const Select = ['oneWay', 'oneToOne', 'manyToOne', 'oneToManyMorph', 'oneToOneMorph'].includes(relation.nature) ? SelectOne : SelectMany;

=======
      {map(filterRelationsUpload(props.schema.relations), (relation, key) => {
        if (relation.nature.toLowerCase().includes('morph') && relation[key]) return '';

        if(['oneWay', 'oneToOne', 'manyToOne', 'oneToManyMorph', 'oneToOneMorph'].includes(relation.nature)) {
          return (
            <SelectOne
              currentModelName={props.currentModelName}
              key={key}
              record={props.record}
              relation={relation}
              schema={props.schema}
              setRecordAttribute={props.changeData}
              location={props.location}
              onRedirect={props.onRedirect}
            />
          );
        } 
        
>>>>>>> 6a4a0742
        return (
          <SelectMany
            currentModelName={props.currentModelName}
            key={relationName}
            record={props.record}
            relation={relation}
            schema={props.schema}
            location={props.location}
            onAddRelationalItem={props.onAddRelationalItem}
            onRedirect={props.onRedirect}
            onRemoveRelationItem={props.onRemoveRelationItem}
            onSort={props.onSort}
          />
        );
      })}
    </div>
  );
}

EditRelations.defaultProps = {
  displayedRelations: [],
  record: {},
  schema: {},
};

EditRelations.propTypes = {
  currentModelName: PropTypes.string.isRequired,
  displayedRelations: PropTypes.array,
  location: PropTypes.object.isRequired,
  onAddRelationalItem: PropTypes.func.isRequired,
  onRedirect: PropTypes.func.isRequired,
  onRemoveRelationItem: PropTypes.func.isRequired,
  onSort: PropTypes.func.isRequired,
  record: PropTypes.object,
  schema: PropTypes.object,
};

export default EditRelations;<|MERGE_RESOLUTION|>--- conflicted
+++ resolved
@@ -17,23 +17,14 @@
 function EditRelations(props) {
   return (
     <div className={styles.editFormRelations}>
-<<<<<<< HEAD
-      <FormattedMessage id="content-manager.EditRelations.title">
-        {(message) => <h3>{message}</h3>}
-      </FormattedMessage>
       {props.displayedRelations.map(relationName => {
         const relation = get(props.schema, ['relations', relationName], {});
-        const Select = ['oneWay', 'oneToOne', 'manyToOne', 'oneToManyMorph', 'oneToOneMorph'].includes(relation.nature) ? SelectOne : SelectMany;
-
-=======
-      {map(filterRelationsUpload(props.schema.relations), (relation, key) => {
-        if (relation.nature.toLowerCase().includes('morph') && relation[key]) return '';
 
         if(['oneWay', 'oneToOne', 'manyToOne', 'oneToManyMorph', 'oneToOneMorph'].includes(relation.nature)) {
           return (
             <SelectOne
               currentModelName={props.currentModelName}
-              key={key}
+              key={relationName}
               record={props.record}
               relation={relation}
               schema={props.schema}
@@ -44,7 +35,6 @@
           );
         } 
         
->>>>>>> 6a4a0742
         return (
           <SelectMany
             currentModelName={props.currentModelName}
