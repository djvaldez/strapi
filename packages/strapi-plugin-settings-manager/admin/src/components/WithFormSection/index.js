--- conflicted
+++ resolved
@@ -16,10 +16,7 @@
   split,
   includes,
 } from 'lodash';
-<<<<<<< HEAD
 /* eslint-disable */
-=======
->>>>>>> 596f0d33
 
 import InputNumber from '../InputNumber';
 import InputText from '../InputText';
@@ -33,11 +30,8 @@
 /* eslint-disable react/require-default-props  */
 const WithFormSection = InnerComponent =>
   class extends React.Component {
-<<<<<<< HEAD
-=======
     static displayName = 'withFormSection';
 
->>>>>>> 596f0d33
     static propTypes = {
       addRequiredInputDesign: PropTypes.bool,
       cancelAction: PropTypes.bool,
