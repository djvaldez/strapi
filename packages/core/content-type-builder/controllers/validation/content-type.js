'use strict';

const _ = require('lodash');
const yup = require('yup');
const { formatYupErrors, nameToSlug } = require('@strapi/utils');
const pluralize = require('pluralize');

const { getService } = require('../../utils');
const { modelTypes, DEFAULT_TYPES, typeKinds } = require('../../services/constants');
const createSchema = require('./model-schema');
const { removeEmptyDefaults, removeDeletedUIDTargetFields } = require('./data-transform');
const { nestedComponentSchema } = require('./component');

/**
 * Allowed relation per type kind
 */
const VALID_RELATIONS = {
<<<<<<< HEAD
  [typeKinds.SINGLE_TYPE]: ['oneToOne', 'oneToMany'],
  [typeKinds.COLLECTION_TYPE]: ['oneToOne', 'oneToMany', 'manyToOne', 'manyToMany'],
=======
  [typeKinds.SINGLE_TYPE]: [
    'oneToOne',
    'oneToMany',
    'morphOne',
    'morphMany',
    'morphToOne',
    'morphToMany',
  ],
  [typeKinds.COLLECTION_TYPE]: [
    'oneToOne',
    'oneToMany',
    'manyToOne',
    'manyToMany',
    'morphOne',
    'morphMany',
    'morphToOne',
    'morphToMany',
  ],
>>>>>>> 46c94940
};

/**
 * Allowed types
 */
const VALID_TYPES = [...DEFAULT_TYPES, 'uid', 'component', 'dynamiczone'];

/**
 * Returns a yup schema to validate a content type payload
 * @param {Object} data payload
 */
const createContentTypeSchema = (data, { isEdition = false } = {}) => {
  const kind = _.get(data, 'contentType.kind', typeKinds.COLLECTION_TYPE);

  const contentTypeSchema = createSchema(VALID_TYPES, VALID_RELATIONS[kind] || [], {
    modelType: modelTypes.CONTENT_TYPE,
  }).shape({
    name: yup
      .string()
      .test(hasPluralName)
      .test(alreadyUsedContentTypeName(isEdition))
      .test(forbiddenContentTypeNameValidator())
      .min(1)
      .required(),
  });

  return yup
    .object({
      contentType: contentTypeSchema.required().noUnknown(),
      components: nestedComponentSchema,
    })
    .noUnknown();
};

/**
 * Validator for content type creation
 */
const validateContentTypeInput = data => {
  return createContentTypeSchema(data)
    .validate(data, {
      strict: true,
      abortEarly: false,
    })
    .catch(error => Promise.reject(formatYupErrors(error)));
};

/**
 * Validator for content type edition
 */
const validateUpdateContentTypeInput = data => {
  if (_.has(data, 'contentType')) {
    removeEmptyDefaults(data.contentType);
  }

  if (_.has(data, 'components') && Array.isArray(data.components)) {
    data.components.forEach(data => {
      if (_.has(data, 'uid')) {
        removeEmptyDefaults(data);
      }
    });
  }

  removeDeletedUIDTargetFields(data.contentType);

  return createContentTypeSchema(data, { isEdition: true })
    .validate(data, {
      strict: true,
      abortEarly: false,
    })
    .catch(error => Promise.reject(formatYupErrors(error)));
};

const forbiddenContentTypeNameValidator = () => {
  const reservedNames = getService('builder').getReservedNames().models;

  return {
    name: 'forbiddenContentTypeName',
    message: `Content Type name cannot be one of ${reservedNames.join(', ')}`,
    test: value => {
      if (reservedNames.includes(nameToSlug(value))) {
        return false;
      }

      return true;
    },
  };
};

const hasPluralName = {
  name: 'hasPluralName',
  message:
    'Content Type name `${value}` cannot be pluralized. \nSuggestion: add Item after the name (e.g News -> NewsItem).',
  test: value => {
    if (pluralize.singular(value) === pluralize(value)) {
      return false;
    }

    return true;
  },
};

const alreadyUsedContentTypeName = isEdition => {
  const usedNames = Object.values(strapi.contentTypes).map(ct => ct.modelName);

  return {
    name: 'nameAlreadyUsed',
    message: 'Content Type name `${value}` is already being used.',
    test: value => {
      // don't check on edition
      if (isEdition) return true;

      if (usedNames.includes(nameToSlug(value))) {
        return false;
      }
      return true;
    },
  };
};

/**
 * Validates type kind
 */
const validateKind = kind => {
  return yup
    .string()
    .oneOf([typeKinds.SINGLE_TYPE, typeKinds.COLLECTION_TYPE])
    .validate(kind)
    .catch(error => Promise.reject(formatYupErrors(error)));
};

module.exports = {
  validateContentTypeInput,
  validateUpdateContentTypeInput,
  validateKind,
};<|MERGE_RESOLUTION|>--- conflicted
+++ resolved
@@ -15,10 +15,6 @@
  * Allowed relation per type kind
  */
 const VALID_RELATIONS = {
-<<<<<<< HEAD
-  [typeKinds.SINGLE_TYPE]: ['oneToOne', 'oneToMany'],
-  [typeKinds.COLLECTION_TYPE]: ['oneToOne', 'oneToMany', 'manyToOne', 'manyToMany'],
-=======
   [typeKinds.SINGLE_TYPE]: [
     'oneToOne',
     'oneToMany',
@@ -37,7 +33,6 @@
     'morphToOne',
     'morphToMany',
   ],
->>>>>>> 46c94940
 };
 
 /**
