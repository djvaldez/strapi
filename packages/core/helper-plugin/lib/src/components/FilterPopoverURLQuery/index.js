--- conflicted
+++ resolved
@@ -19,15 +19,7 @@
 import Inputs from './Inputs';
 import getFilterList from './utils/getFilterList';
 
-<<<<<<< HEAD
-const FullWidthButton = styled(Button)`
-  width: 100%;
-`;
-
 const FilterPopoverURLQuery = ({ displayedFilters, isVisible, onBlur, onToggle, source }) => {
-=======
-const FilterPopoverURLQuery = ({ displayedFilters, isVisible, onToggle, source }) => {
->>>>>>> 49bfccaa
   const [{ query }, setQuery] = useQueryParams();
   const { formatMessage } = useIntl();
   const { trackUsage } = useTracking();
