--- conflicted
+++ resolved
@@ -41,13 +41,8 @@
     "@strapi/babel-plugin-switch-ee-ce": "1.0.0",
     "@strapi/helper-plugin": "3.6.6",
     "@strapi/utils": "3.6.6",
-<<<<<<< HEAD
-    "@strapi/icons": "0.0.1-alpha.10",
-    "@strapi/parts": "0.0.1-alpha.10",
-=======
     "@strapi/icons": "0.0.1-alpha.11",
     "@strapi/parts": "0.0.1-alpha.11",
->>>>>>> e10c6a34
     "axios": "^0.21.1",
     "babel-loader": "8.2.2",
     "babel-plugin-styled-components": "1.12.0",
