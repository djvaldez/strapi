/* eslint-disable consistent-return */
import produce from 'immer';

export const initialState = {
  currentStep: null,
  guidedTourState: {
    contentTypeBuilder: {
      create: false,
      success: false,
    },
    contentManager: {
      create: false,
      success: false,
    },
    apiTokens: {
      create: false,
      success: false,
    },
  },
  isGuidedTourVisible: false,
};

const reducer = (state = initialState, action) =>
  produce(state, draftState => {
    switch (action.type) {
      case 'SET_CURRENT_STEP': {
        draftState.currentStep = action.step;
        break;
      }
      case 'SET_STEP_STATE': {
<<<<<<< HEAD
        draftState.guidedTourState[action.section][action.step] = action.value;
=======
        const [section, step] = action.currentStep.split('.');
        draftState.guidedTourState[section][step] = action.value;
>>>>>>> 51ed5409
        break;
      }
      case 'SET_GUIDED_TOUR_VISIBILITY': {
        draftState.isGuidedTourVisible = action.value;
        break;
      }
      default: {
        return draftState;
      }
    }
  });

export default reducer;<|MERGE_RESOLUTION|>--- conflicted
+++ resolved
@@ -28,12 +28,8 @@
         break;
       }
       case 'SET_STEP_STATE': {
-<<<<<<< HEAD
-        draftState.guidedTourState[action.section][action.step] = action.value;
-=======
         const [section, step] = action.currentStep.split('.');
         draftState.guidedTourState[section][step] = action.value;
->>>>>>> 51ed5409
         break;
       }
       case 'SET_GUIDED_TOUR_VISIBILITY': {
