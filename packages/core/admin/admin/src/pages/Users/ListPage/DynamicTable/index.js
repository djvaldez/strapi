--- conflicted
+++ resolved
@@ -50,11 +50,8 @@
       setIsConfirmButtonLoading(true);
       await onConfirmDeleteAll(entriesToDelete);
       handleToggleConfirmDeleteAll();
-<<<<<<< HEAD
-=======
       setEntriesToDelete([]);
       setIsConfirmButtonLoading(false);
->>>>>>> 05dbb95e
     } catch (err) {
       setIsConfirmButtonLoading(false);
       handleToggleConfirmDeleteAll();
@@ -66,10 +63,7 @@
       setIsConfirmButtonLoading(true);
       await onConfirmDeleteAll(entriesToDelete);
       handleToggleConfirmDelete();
-<<<<<<< HEAD
-=======
       setIsConfirmButtonLoading(false);
->>>>>>> 05dbb95e
     } catch (err) {
       setIsConfirmButtonLoading(false);
       handleToggleConfirmDelete();
