--- conflicted
+++ resolved
@@ -5,12 +5,8 @@
       "connector": "strapi-mongoose",
       "settings": {
         "client": "mongo",
-<<<<<<< HEAD
         "uri": "${process.env.DATABASE_URI || ''}",
-        "host": "${process.env.DATABASE_HOST || 'localhost'}",
-=======
         "host": "${process.env.DATABASE_HOST || '127.0.0.1'}",
->>>>>>> c7f70220
         "port": "${process.env.DATABASE_PORT || 27017}",
         "database": "${process.env.DATABASE_NAME || 'production'}",
         "username": "${process.env.DATABASE_USERNAME || ''}",
