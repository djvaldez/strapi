--- conflicted
+++ resolved
@@ -63,19 +63,11 @@
     // Empty public directory.
     'public': {
       folder: {}
-<<<<<<< HEAD
     },
 
     // Empty public directory.
     'public/uploads': {
       folder: {}
-    },
-
-    // Empty node_modules directory.
-    'node_modules': {
-      folder: {}
-=======
->>>>>>> a1019a03
     }
   }
 };