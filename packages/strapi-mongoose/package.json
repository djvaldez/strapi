{
  "name": "strapi-mongoose",
  "version": "3.0.0-alpha.4.8",
  "description": "Mongoose hook for the Strapi framework",
  "homepage": "http://strapi.io",
  "keywords": [
    "mongoose",
    "hook",
    "orm",
    "nosql",
    "strapi"
  ],
  "directories": {
    "lib": "./lib"
  },
  "main": "./lib",
  "dependencies": {
    "lodash": "^4.17.4",
    "mongoose": "^4.11.3",
    "mongoose-double": "0.0.1",
    "mongoose-float": "^1.0.2",
    "pluralize": "^3.1.0",
<<<<<<< HEAD
    "strapi-utils": "^3.0.0-alpha.4"
=======
    "strapi-utils": "^3.0.0-alpha.4.8"
>>>>>>> 5b8230c9
  },
  "strapi": {
    "isHook": true
  },
  "scripts": {
    "prepublish": "npm prune"
  },
  "author": {
    "email": "hi@strapi.io",
    "name": "Strapi team",
    "url": "http://strapi.io"
  },
  "maintainers": [
    {
      "name": "Strapi team",
      "email": "hi@strapi.io",
      "url": "http://strapi.io"
    }
  ],
  "repository": {
    "type": "git",
    "url": "git://github.com/strapi/strapi.git"
  },
  "bugs": {
    "url": "https://github.com/strapi/strapi/issues"
  },
  "engines": {
    "node": ">= 8.0.0",
    "npm": ">= 5.3.0"
  },
  "license": "MIT"
}<|MERGE_RESOLUTION|>--- conflicted
+++ resolved
@@ -20,11 +20,7 @@
     "mongoose-double": "0.0.1",
     "mongoose-float": "^1.0.2",
     "pluralize": "^3.1.0",
-<<<<<<< HEAD
-    "strapi-utils": "^3.0.0-alpha.4"
-=======
     "strapi-utils": "^3.0.0-alpha.4.8"
->>>>>>> 5b8230c9
   },
   "strapi": {
     "isHook": true
