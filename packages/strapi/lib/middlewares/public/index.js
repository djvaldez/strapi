--- conflicted
+++ resolved
@@ -24,61 +24,8 @@
      */
 
     async initialize() {
-<<<<<<< HEAD
-      const { maxAge } = strapi.config.middleware.settings.public;
-
-      const staticDir = path.resolve(
-        strapi.dir,
-        strapi.config.middleware.settings.public.path || strapi.config.paths.static
-      );
-
-      // Open the file.
-      const filename = strapi.config.environment === 'development' ? 'index' : 'production';
-
-      const index = fs.readFileSync(path.join(staticDir, `${filename}.html`), 'utf8');
-
-      // Is the project initialized?
-      const renderer = _.template(index);
-
-      const renderIndexPage = async () => {
-        const isInitialised = await utils.isInitialised(strapi);
-
-        const data = {
-          serverTime: new Date().toUTCString(),
-          isInitialised,
-          ..._.pick(strapi, [
-            'config.info.version',
-            'config.info.name',
-            'config.admin.url',
-            'config.environment',
-          ]),
-        };
-
-        return renderer(data);
-      };
-
-      const serveIndexPage = async ctx => {
-        ctx.url = path.basename(`${ctx.url}/${filename}.html`);
-
-        const content = await renderIndexPage();
-        const body = stream.Readable({
-          read() {
-            this.push(Buffer.from(content));
-            this.push(null);
-          },
-        });
-        // Serve static.
-        ctx.type = 'html';
-        ctx.body = body;
-      };
-
-      // Serve /public index page.
-      strapi.router.get('/', serveIndexPage);
-      strapi.router.get('/(index.html|production.html)', serveIndexPage);
-=======
       const { defaultIndex, maxAge, path: publicPath } = strapi.config.middleware.settings.public;
       const staticDir = path.resolve(strapi.dir, publicPath || strapi.config.paths.static);
->>>>>>> 24802af0
 
       // Match every route with an extension.
       // The file without extension will not be served.
