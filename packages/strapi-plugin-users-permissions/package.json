--- conflicted
+++ resolved
@@ -1,10 +1,6 @@
 {
   "name": "strapi-plugin-users-permissions",
-<<<<<<< HEAD
   "version": "3.0.0-alpha.13.0.1",
-=======
-  "version": "3.0.0-alpha.13",
->>>>>>> 2b622cee
   "description": "Protect your API with a full-authentication process based on JWT",
   "strapi": {
     "name": "Roles & Permissions",
@@ -35,11 +31,7 @@
     "uuid": "^3.1.0"
   },
   "devDependencies": {
-<<<<<<< HEAD
     "strapi-helper-plugin": "3.0.0-alpha.13.0.1"
-=======
-    "strapi-helper-plugin": "3.0.0-alpha.13"
->>>>>>> 2b622cee
   },
   "author": {
     "name": "Strapi team",
