{
  "name": "strapi-utils",
<<<<<<< HEAD
  "version": "3.0.0-alpha.16",
=======
  "version": "3.0.0-alpha.18",
>>>>>>> 5a54581b
  "description": "Shared utilities for the Strapi packages",
  "homepage": "http://strapi.io",
  "keywords": [
    "knex",
    "strapi",
    "utilities",
    "utils",
    "winston"
  ],
  "directories": {
    "lib": "./lib"
  },
  "main": "./lib",
  "scripts": {
    "test": "echo \"Error: no test specified yet!\""
  },
  "dependencies": {
    "commander": "^2.11.0",
    "joi-json": "^2.0.1",
    "knex": "^0.13.0",
    "lodash": "^4.17.5",
    "pino": "^4.7.1",
    "shelljs": "^0.7.7"
  },
  "author": {
    "email": "hi@strapi.io",
    "name": "Strapi team",
    "url": "http://strapi.io"
  },
  "maintainers": [
    {
      "name": "Strapi team",
      "email": "hi@strapi.io",
      "url": "http://strapi.io"
    }
  ],
  "repository": {
    "type": "git",
    "url": "git://github.com/strapi/strapi.git"
  },
  "bugs": {
    "url": "https://github.com/strapi/strapi/issues"
  },
  "engines": {
    "node": ">= 10.0.0",
    "npm": ">= 6.0.0"
  },
  "license": "MIT"
}<|MERGE_RESOLUTION|>--- conflicted
+++ resolved
@@ -1,10 +1,6 @@
 {
   "name": "strapi-utils",
-<<<<<<< HEAD
-  "version": "3.0.0-alpha.16",
-=======
   "version": "3.0.0-alpha.18",
->>>>>>> 5a54581b
   "description": "Shared utilities for the Strapi packages",
   "homepage": "http://strapi.io",
   "keywords": [
