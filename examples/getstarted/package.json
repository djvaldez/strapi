{
  "name": "getstarted",
  "private": true,
  "version": "3.0.0-beta.8",
  "description": "A Strapi application.",
  "scripts": {
    "develop": "strapi develop",
    "start": "strapi start",
    "build": "strapi build",
    "strapi": "strapi"
  },
  "dependencies": {
    "knex": "^0.16.5",
    "lodash": "^4.17.5",
    "pg": "^7.10.0",
    "sqlite3": "^4.0.6",
<<<<<<< HEAD
    "strapi": "3.0.0-beta.3",
    "strapi-admin": "3.0.0-beta.3",
    "strapi-hook-bookshelf": "3.0.0-beta.3",
    "strapi-hook-knex": "3.0.0-beta.3",
    "strapi-middleware-views": "3.0.0-beta.3",
    "strapi-plugin-content-manager": "3.0.0-beta.3",
    "strapi-plugin-content-type-builder": "3.0.0-beta.3",
    "strapi-plugin-email": "3.0.0-beta.3",
    "strapi-plugin-graphql": "3.0.0-beta.3",
    "strapi-plugin-settings-manager": "3.0.0-beta.3",
    "strapi-plugin-upload": "3.0.0-beta.3",
    "strapi-plugin-users-permissions": "3.0.0-beta.3",
    "strapi-provider-email-mailgun": "3.0.0-beta.3",
    "strapi-provider-upload-aws-s3": "3.0.0-beta.3",
    "strapi-utils": "3.0.0-beta.3"
=======
    "strapi": "3.0.0-beta.8",
    "strapi-admin": "3.0.0-beta.8",
    "strapi-hook-bookshelf": "3.0.0-beta.8",
    "strapi-hook-knex": "3.0.0-beta.8",
    "strapi-hook-mongoose": "3.0.0-beta.8",
    "strapi-middleware-views": "3.0.0-beta.8",
    "strapi-plugin-content-manager": "3.0.0-beta.8",
    "strapi-plugin-content-type-builder": "3.0.0-beta.8",
    "strapi-plugin-documentation": "3.0.0-beta.8",
    "strapi-plugin-email": "3.0.0-beta.8",
    "strapi-plugin-graphql": "3.0.0-beta.8",
    "strapi-plugin-settings-manager": "3.0.0-beta.8",
    "strapi-plugin-upload": "3.0.0-beta.8",
    "strapi-plugin-users-permissions": "3.0.0-beta.8",
    "strapi-provider-email-mailgun": "3.0.0-beta.8",
    "strapi-provider-upload-aws-s3": "3.0.0-beta.8",
    "strapi-utils": "3.0.0-beta.8"
  },
  "strapi": {
    "uuid": "getstarted"
>>>>>>> 899144f7
  },
  "engines": {
    "node": "^10.0.0",
    "npm": ">= 6.0.0"
  },
  "license": "MIT"
}<|MERGE_RESOLUTION|>--- conflicted
+++ resolved
@@ -14,23 +14,6 @@
     "lodash": "^4.17.5",
     "pg": "^7.10.0",
     "sqlite3": "^4.0.6",
-<<<<<<< HEAD
-    "strapi": "3.0.0-beta.3",
-    "strapi-admin": "3.0.0-beta.3",
-    "strapi-hook-bookshelf": "3.0.0-beta.3",
-    "strapi-hook-knex": "3.0.0-beta.3",
-    "strapi-middleware-views": "3.0.0-beta.3",
-    "strapi-plugin-content-manager": "3.0.0-beta.3",
-    "strapi-plugin-content-type-builder": "3.0.0-beta.3",
-    "strapi-plugin-email": "3.0.0-beta.3",
-    "strapi-plugin-graphql": "3.0.0-beta.3",
-    "strapi-plugin-settings-manager": "3.0.0-beta.3",
-    "strapi-plugin-upload": "3.0.0-beta.3",
-    "strapi-plugin-users-permissions": "3.0.0-beta.3",
-    "strapi-provider-email-mailgun": "3.0.0-beta.3",
-    "strapi-provider-upload-aws-s3": "3.0.0-beta.3",
-    "strapi-utils": "3.0.0-beta.3"
-=======
     "strapi": "3.0.0-beta.8",
     "strapi-admin": "3.0.0-beta.8",
     "strapi-hook-bookshelf": "3.0.0-beta.8",
@@ -51,7 +34,6 @@
   },
   "strapi": {
     "uuid": "getstarted"
->>>>>>> 899144f7
   },
   "engines": {
     "node": "^10.0.0",
