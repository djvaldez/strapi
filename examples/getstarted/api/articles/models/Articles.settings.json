--- conflicted
+++ resolved
@@ -17,20 +17,11 @@
     "content": {
       "type": "text"
     },
-<<<<<<< HEAD
-    "title": {
-      "type": "string"
-=======
     "published": {
       "type": "boolean"
     },
     "value": {
       "type": "integer"
-    },
-    "posts": {
-      "collection": "post",
-      "via": "articles"
->>>>>>> 4453a03c
     },
     "image": {
       "model": "file",
