--- conflicted
+++ resolved
@@ -77,12 +77,8 @@
     "strapi-generate-users": "^1.1.0",
     "unzip2": "^0.2.5",
     "waterline": "^0.10.26",
-<<<<<<< HEAD
     "waterline-graphql": "0.0.1",
-    "winston": "^1.1.0"
-=======
     "winston": "^1.1.1"
->>>>>>> 2f369eba
   },
   "devDependencies": {
     "babel": "^5.8.23",
