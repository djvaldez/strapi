--- conflicted
+++ resolved
@@ -1,15 +1,7 @@
 {
   "private": true,
-<<<<<<< HEAD
-  "version": "3.0.0-alpha.25.2",
-  "dependencies": {
-    "npm": "^6.9.0",
-    "uninstall": "0.0.0"
-  },
-=======
   "version": "3.0.0-alpha.26",
   "dependencies": {},
->>>>>>> e78f8bbc
   "devDependencies": {
     "@babel/core": "^7.4.3",
     "@babel/plugin-proposal-class-properties": "^7.4.0",
